#Marker	Denominator	Description
#COG0012	C0012	phylogenetic_cogs
#COG0016	C0016	phylogenetic_cogs
#COG0018	C0018	phylogenetic_cogs
#COG0048	C0048	phylogenetic_cogs
#COG0049	C0049	phylogenetic_cogs
#COG0052	C0052	phylogenetic_cogs
#COG0080	C0080	phylogenetic_cogs
#COG0081	C0081	phylogenetic_cogs
#COG0085	C0085	phylogenetic_cogs
#COG0087	C0087	phylogenetic_cogs
#COG0088	C0088	phylogenetic_cogs
#COG0090	C0090	phylogenetic_cogs
#COG0091	C0091	phylogenetic_cogs
#COG0092	C0092	phylogenetic_cogs
#COG0093	C0093	phylogenetic_cogs
#COG0094	C0094	phylogenetic_cogs
#COG0096	C0096	phylogenetic_cogs
#COG0097	C0097	phylogenetic_cogs
#COG0098	C0098	phylogenetic_cogs
#COG0099	C0099	phylogenetic_cogs
#COG0100	C0100	phylogenetic_cogs
#COG0102	C0102	phylogenetic_cogs
#COG0103	C0103	phylogenetic_cogs
#COG0124	C0124	phylogenetic_cogs
#COG0172	C0172	phylogenetic_cogs
#COG0184	C0184	phylogenetic_cogs
#COG0185	C0185	phylogenetic_cogs
#COG0186	C0186	phylogenetic_cogs
#COG0197	C0197	phylogenetic_cogs
#COG0200	C0200	phylogenetic_cogs
#COG0201	C0201	phylogenetic_cogs
#COG0202	C0202	phylogenetic_cogs
#COG0215	C0215	phylogenetic_cogs
#COG0256	C0256	phylogenetic_cogs
#COG0495	C0495	phylogenetic_cogs
#COG0522	C0522	phylogenetic_cogs
#COG0525	C0525	phylogenetic_cogs
#COG0533	C0533	phylogenetic_cogs
#COG0541	C0541	phylogenetic_cogs
#COG0552	C0552	phylogenetic_cogs
#16srRNA	R0016	rRNA_marker
#18srRNA	R0018	rRNA_marker
#hdrA	M0001	Heterodisulfide reductase subunit A
#hdrB	M0002	Heterodisulfide reductase subunit B
#hdrC	M0003	Heterodisulfide reductase subunit C
#fmdA	M0101	Formylmethanofuran dehydrogenase subunit A
#fmdB	M0102	Formylmethanofuran dehydrogenase subunit B
#fmdC	M0103	Formylmethanofuran dehydrogenase subunit C
#fmdD	M0104	Formylmethanofuran dehydrogenase subunit D
#fmdE	M0105	Formylmethanofuran dehydrogenase subunit E
#ftr	M0200	Formylmethanofuran-tetrahydromethanopterin formyltransferase
#mch	M0300	N5,N10-methenyltetrahydromethanopterin cyclohydrolase
#mtdA	M0401	NADP-methylenetetrahydromethanopterin dehydrogenase
#mtdF	M0402	F420-dependent methylenetetrahydromethanopterin dehydrogenase
#hmd	M0400	H2-forming methylenetetrahydromethanopterin dehydrogenase
#mer	M0500	Methylene-tetrahydro-methanopterin reductase
MtrA	M0601	Tetrahydro-methanopterin methyltransferase subunit A
MtrC	M0603	Tetrahydro-methanopterin methyltransferase subunit C
MtrH	M0607	Tetrahydro-methanopterin methyltransferase subunit H
McrA	M0701	Methyl coenzyme M reductase alpha subunit
McrB	M0702	Methyl coenzyme M reductase beta subunit
mcrG	M0705	Methyl coenzyme M reductase gamma subunit
#cdhA	M0801	acetyl-CoA decarbonylase/synthase alpha subunit
#cdhB	M0802	acetyl-CoA decarbonylase/synthase epsilon subunit
#cdhC	M0803	acetyl-CoA decarbonylase/synthase beta subunit
#cdhD	M0804	acetyl-CoA decarbonylase/synthase delta subunit
#cdhE	M0805	acetyl-CoA decarbonylase/synthase gamma subunit
#acdI	M0901	ADP-forming acetyl-CoA synthetase
#fae	M1000	Formaldehyde activating enzyme
#fch	M1100	Methenyltetrahydrofolate cyclohydrolase
#fhs	M1200	Formyltetrahydrofolate synthetase
narG	D0101	nitrate reductase / nitrite oxidoreductase, alpha subunit
#narH	D0102	nitrate reductase / nitrite oxidoreductase, beta subunit
#narI	D0103	nitrate reductase gamma subunit
napA	D0201	periplasmic nitrate reductase NapA
#napB	D0202	cytochrome c-type protein NapB
nirA	A0001	ferredoxin-nitrite reductase [EC:1.7.7.1]
nirK	D0301	nitrite reductase (NO-forming)
nirS	D0302	nitrite reductase (NO-forming) / hydroxylamine reductase
nrfA	D0401	nitrite reductase (cytochrome c-552)
norB	D0501	nitric oxide reductase subunit B
norC	D0502	nitric oxide reductase subunit C
nosZ	D0601	Nitrous-oxide reductase
#nxrB	N0301	Nitrite oxidoreductase subunit B
nifD	N0401	nitrogenase molybdenum-iron protein alpha chain (K02586)
nifH	N0402	nitrogenase iron protein NifH (K02588)
#aprAB	U0101	adenosine-5'-phosphosulfate (APS) reductase alpha-beta subunits
#ackA	U0201	Acetate-kinase
#prx1	U0301	Bacterial Peroxidase Family
#prx2	U0302	Animal/Plant/Fungal/Bacterial Peroxidase Family
#qmoABC	U0401	Quinone-interacting membrane-bound oxidoreductase alpha/beta/gamma subunit
#phocryp	U0500	Photolyase/Cryptochrome
dsrA	S0001	Dissimilatory sulfite reductase alpha subunit [EC:1.8.99.5]
dsrB	S0002	Dissimilatory sulfite reductase beta subunit [EC:1.8.99.5]
pufMKEG	U0701	Reaction center complex of the purple bacteria
#bssA	U0801	Benzoylacetate:CoA ligase; Fumarate adding enzymes (bssA-nmsA-assA)
p_amoA	N0102	Ammonia monooxygenase (Archaea) and particulate methane monoxygenase 
hzs	A0100	Hydrazine synthase (hzs)
hzao	A0012	hydrazine dehydrogenase (hzo/hdh) and hydroxylamine dehydrogenase (hao)
GH36	C0036	CAZy family 36: α-galactosidase (EC 3.2.1.22); α-N-acetylgalactosaminidase (EC 3.2.1.49); stachyose synthase (EC 2.4.1.67); raffinose synthase (EC 2.4.1.82)
GH31	C0031	Glycoside hydrolase family 31
GH94	C0094	Glycoside hydrolase family 94
GH109	C0109	Glycoside hydrolase family 109
CO_dh	C1000	Carbon monoxide dehydrogenase (EC 1.2.7.4)
RBsCO	C2000	Ribulose-1,5-bisphosphate carboxylase/oxygenase (EC 4.1.1.39)
OGFOxy	C3000	2-oxoglutarate (2OG) and Fe(II)-dependent oxygenase superfamily
CitSyn	C4000	Citrate synthase
<<<<<<< HEAD
recA	P0001	Recombinase A
=======
RecA	P0001	Recombinase A
RpoB	P0002	Beta subunit of RNA polymerase
P00380	P0380	Ribosomal protein S9/S16
P00750	P0750	tRNA synthetases class I (R)
P00687	P0687	Ribosomal protein L1p/L10e family
P01409	P1409	tRNA synthetases class II core domain (F)
P01200	P1200	Ribosomal protein S28e
P04919	P4919	Protein of unknown function (DUF655)
P01015	P1015	Ribosomal S3Ae family
P01092	P1092	Ribosomal protein S6e
P01280	P1280	Ribosomal protein L19e
P01655	P1655	Ribosomal protein L32
P00410	P0410	Ribosomal protein S8
P01866	P1866	Putative diphthamide synthesis protein
P00900	P0900	Ribosomal family S4e
P01157	P1157	Ribosomal protein L21e
>>>>>>> cc17a365
<|MERGE_RESOLUTION|>--- conflicted
+++ resolved
@@ -106,9 +106,6 @@
 RBsCO	C2000	Ribulose-1,5-bisphosphate carboxylase/oxygenase (EC 4.1.1.39)
 OGFOxy	C3000	2-oxoglutarate (2OG) and Fe(II)-dependent oxygenase superfamily
 CitSyn	C4000	Citrate synthase
-<<<<<<< HEAD
-recA	P0001	Recombinase A
-=======
 RecA	P0001	Recombinase A
 RpoB	P0002	Beta subunit of RNA polymerase
 P00380	P0380	Ribosomal protein S9/S16
@@ -124,5 +121,4 @@
 P00410	P0410	Ribosomal protein S8
 P01866	P1866	Putative diphthamide synthesis protein
 P00900	P0900	Ribosomal family S4e
-P01157	P1157	Ribosomal protein L21e
->>>>>>> cc17a365
+P01157	P1157	Ribosomal protein L21e