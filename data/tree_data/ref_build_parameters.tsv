--- conflicted
+++ resolved
@@ -11,60 +11,6 @@
 #RBsCO	C2000
 #OGFOxy	C3000
 #CitSyn	C4000
-<<<<<<< HEAD
-#dsrA	S0001
-#dsrB	S0002
-#GH36	C0036
-#GH31	C0031
-#GH109	C0109
-#GH115	C0115
-p_amoA	N0102	prot	PROTGAMMALG	functional	0.97	80	RAxML	-7.89721105542,5.97005476239	Families	04_Dec_2018
-McrA	M0701	prot	PROTGAMMALG	functional	0.97	211	RAxML	-4.23498195165,6.04587850739	Classes	05_Dec_2018
-McrB	M0702	prot	PROTGAMMALG	functional	0.97	158	RAxML	-4.37713960571,6.47636215433	Classes	05_Dec_2018
-McrG	M0705	prot	PROTGAMMALG	functional	0.97	155	RAxML	-5.34975215825,6.50054249136	Genera	05_Dec_2018
-napA	D0201	prot	PROTGAMMALG	functional	0.90	332	RAxML	-5.62216204958,6.47133135917	Classes	05_Dec_2018
-narG	D0101	prot	PROTGAMMALG	functional	0.80	306	RAxML	-4.68685511996,6.4521489684	Phyla	06_Dec_2018
-nifD	N0401	prot	PROTGAMMALG	functional	0.90	402	RAxML	-8.00376916521,6.14805307229	Orders	07_Dec_2018
-nifH	N0402	prot	PROTGAMMALG	functional	0.95	301	RAxML	-5.11690385798,6.3598636109	Phyla	07_Dec_2018
-nirK	D0301	prot	PROTGAMMALG	functional	0.97	120	RAxML	-10.4409734102,6.79842362998	Orders	07_Dec_2018
-nirS	D0302	prot	PROTGAMMALG	functional	0.97	184	RAxML	-8.54743895765,6.47522244638	Classes	07_Dec_2018
-norB	D0501	prot	PROTGAMMALG	functional	0.80	329	RAxML	-6.55817192009,6.35408905873	Orders	08_Dec_2018
-norC	D0502	prot	PROTGAMMALG	functional	0.90	223	RAxML	-6.11646687169,6.71594870436	Classes	08_Dec_2018
-RecA	P0001	prot	PROTGAMMALG	functional	0.80	1110	RAxML	-6.97127632726,6.18020218361	Classes	12_Dec_2018
-GH94	C0094	prot	PROTGAMMALG	functional	0.90	486	FastTree	-4.27462347201,6.34905731298	Classes	16_Dec_2018
-RecA	P0001	prot	PROTGAMMALG	taxonomic	0.80	1046	FastTree	-6.1365,6.5206	Kingdoms	16_Feb_2019
-RpoB	P0002	prot	PROTGAMMALG	taxonomic	0.90	880	FastTree	-4.5705,6.4703	Phyla	16_Feb_2019
-P00380	P0380	prot	PROTGAMMALG	taxonomic	0.80	3241	FastTree	-6.8321,6.9632	Phyla	23_Jan_2019
-P00750	P0750	prot	PROTGAMMALG	taxonomic	0.60	627	FastTree	-2.8533,5.6604	Kingdoms	30_Jan_2019
-P00687	P0687	prot	PROTGAMMALG	taxonomic	0.75	690	FastTree	-4.6668,6.8477	Kingdoms	01_Feb_2019
-P01409	P1409	prot	PROTGAMMALG	taxonomic	0.75	1140	FastTree	-6.728,6.7503	Phyla	09_Feb_2019
-P01200	P1200	prot	PROTGAMMALG	taxonomic	0.95	367	FastTree	-6.4485,6.4981	Phyla	22_Jan_2019
-P04919	P4919	prot	PROTGAMMALG	taxonomic	0.90	507	FastTree	-5.0402,6.736	Phyla	26_Jan_2019
-P01015	P1015	prot	PROTGAMMALG	taxonomic	0.80	346	FastTree	-7.4121,7.4943	Phyla	27_Jan_2019
-P01092	P1092	prot	PROTGAMMALG	taxonomic	0.80	370	FastTree	-8.5752,7.2651	Phyla	27_Jan_2019
-P01280	P1280	prot	PROTGAMMALG	taxonomic	0.80	380	FastTree	-7.5939,7.2953	Phyla	27_Jan_2019
-P01655	P1655	prot	PROTGAMMALG	taxonomic	0.80	356	FastTree	-5.4169,7.0513	Phyla	27_Jan_2019
-P00410	P0410	prot	PROTGAMMALG	taxonomic	0.75	1100	FastTree	-6.7953,6.4378	Phyla	04_Feb_2019
-P01866	P1866	prot	PROTGAMMALG	taxonomic	0.90	247	FastTree	-3.1283,6.2489	Kingdoms	05_Feb_2019
-P00900	P0900	prot	PROTGAMMALG	taxonomic	0.97	482	FastTree	-4.6903,6.3415	Classes	14_Feb_2019
-P01157	P1157	prot	PROTGAMMALG	taxonomic	0.95	437	FastTree	-4.3297,6.9325	Phyla	15_Feb_2019
-#McrA	M0701	prot	PROTGAMMALG	functional	0.97	211	FastTree	-4.08046639871,6.03601100802	Classes	04_Dec_2018
-#McrB	M0702	prot	PROTGAMMALG	functional	0.97	157	FastTree	-4.82025271473,6.52717228329	Classes	04_Dec_2018
-#McrG	M0705	prot	PROTGAMMALG	functional	0.97	155	FastTree	-5.23147387413,6.5926235222	Genera	04_Dec_2018
-#napA	D0201	prot	PROTGAMMALG	functional	0.90	332	FastTree	-7.03985324603,6.60314540283	Classes	04_Dec_2018
-#narG	D0101	prot	PROTGAMMALG	functional	0.80	307	FastTree	-4.5658136261,6.43765586015	Phyla	04_Dec_2018
-#nifD	N0401	prot	PROTGAMMALG	functional	0.90	402	FastTree	-7.72039669919,6.16543737552	Orders	04_Dec_2018
-#nifH	N0402	prot	PROTGAMMALG	functional	0.95	301	FastTree	-6.48773434909,6.41218539511	Phyla	04_Dec_2018
-#nirK	D0301	prot	PROTGAMMALG	functional	0.97	120	FastTree	-11.8842768413,6.77906128214	Orders	04_Dec_2018
-#nirS	D0302	prot	PROTGAMMALG	functional	0.97	184	FastTree	-5.49173161577,6.23728973299	Classes	04_Dec_2018
-#norB	D0501	prot	PROTGAMMALG	functional	0.80	329	FastTree	-7.6070183552,6.48567258868	Orders	04_Dec_2018
-#norC	D0502	prot	PROTGAMMALG	functional	0.90	223	FastTree	-6.61551453189,6.60317398186	Classes	04_Dec_2018
-#p_amoA	N0102	prot	PROTGAMMALG	functional	0.97	80	FastTree	-2.83232814805,5.67790899421	Families	04_Dec_2018
-recA	P0001	dna	GTRGAMMA	taxonomic	0.70	713	FastTree	-8.68586056147,6.39248286582	Kingdoms	08_Feb_2019
-rL10P	P0002	dna	GTRGAMMA	taxonomic	0.8	1168	FastTree	-6.4291,6.5574	Phyla	28_Feb_2019	
-rpoB	P0003	dna	GTRGAMMA	taxonomic	0.8	642	FastTree	-3.5199,6.3569	Kingdoms	01_Mar_2019	
-pyrG	P0004	dna	GTRGAMMA	taxonomic	0.8	1859	FastTree	-4.2441,6.4407	Phyla	01_Mar_2019	
-=======
 #dsrA	S0001	Dissimilatory sulfite reductase alpha subunit [EC:1.8.99.5]
 #dsrB	S0002	Dissimilatory sulfite reductase beta subunit [EC:1.8.99.5]
 #GH36	C0036	CAZy family 36: α-galactosidase (EC 3.2.1.22); α-N-acetylgalactosaminidase (EC 3.2.1.49); stachyose synthase (EC 2.4.1.67); raffinose synthase (EC 2.4.1.82)
@@ -115,4 +61,7 @@
 #norC	D0502	prot	PROTGAMMALG	functional	0.90	223	FastTree	-6.61551453189,6.60317398186	Classes	04_Dec_2018	
 #p_amoA	N0102	prot	PROTGAMMALG	functional	0.97	80	FastTree	-2.83232814805,5.67790899421	Families	04_Dec_2018	
 GH20	G0020	prot	PROTGAMMALG	functional	0.75	1159	FastTree	-4.689,6.3935	Phyla	26_Feb_2019	Glycoside hydrolase family 20
->>>>>>> 3d00dcb6
+recA	P0001	dna	GTRGAMMA	taxonomic	0.70	713	FastTree	-8.68586056147,6.39248286582	Kingdoms	08_Feb_2019
+rL10P	P0002	dna	GTRGAMMA	taxonomic	0.8	1168	FastTree	-6.4291,6.5574	Phyla	28_Feb_2019
+rpoB	P0003	dna	GTRGAMMA	taxonomic	0.8	642	FastTree	-3.5199,6.3569	Kingdoms	01_Mar_2019
+pyrG	P0004	dna	GTRGAMMA	taxonomic	0.8	1859	FastTree	-4.2441,6.4407	Phyla	01_Mar_2019