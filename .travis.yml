sudo: true
language: python
python:
    - "3.6"
    - "3.5"

before_install:
    - sudo apt-get install python3-pip -y
    - sudo apt-get install python-qt4 -y
    - sudo apt-get install python-lxml -y
    - sudo apt-get install python-six -y
    - sudo add-apt-repository ppa:webupd8team/java -y
    - sudo apt-get update
    - sudo echo "oracle-java8-installer shared/accepted-oracle-license-v1-1 select true" | sudo debconf-set-selections
    - sudo apt-get install oracle-java8-installer -y
    - sudo apt-get install oracle-java8-set-default -y
    - wget https://mafft.cbrc.jp/alignment/software/mafft_7.407-1_amd64.deb
    - sudo dpkg -i mafft_7.407-1_amd64.deb
    - wget https://sco.h-its.org/exelixis/resource/download/software/papara_nt-2.5-static_x86_64.tar.gz

install:
    - pip install -r requirements.txt

before_script:
    - cd /home/travis/build/hallamlab/TreeSAPP/sub_binaries; cp usearch /usr/bin; cd ../; make; make install
<<<<<<< HEAD
    
script:
    - pytest

#whitelist
=======
   
script:
    - pytest

>>>>>>> fda694e9
branches:
  only:
    - travis

  except:
    - master
    
notifications:
    email: false<|MERGE_RESOLUTION|>--- conflicted
+++ resolved
@@ -23,18 +23,11 @@
 
 before_script:
     - cd /home/travis/build/hallamlab/TreeSAPP/sub_binaries; cp usearch /usr/bin; cd ../; make; make install
-<<<<<<< HEAD
-    
+
 script:
-    - pytest
+    - py.test -vv --cov-report term --cov=./ tests/
+    - pytest -vv
 
-#whitelist
-=======
-   
-script:
-    - pytest
-
->>>>>>> fda694e9
 branches:
   only:
     - travis
