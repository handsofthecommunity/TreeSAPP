--- conflicted
+++ resolved
@@ -2953,13 +2953,9 @@
         else:
             input_multi_fasta = args.fasta_input
         args.formatted_input_file = args.output_dir_var + input_multi_fasta + "_formatted.fasta"
-<<<<<<< HEAD
-        formatted_fasta_files = write_new_fasta(formatted_input_dict, args.formatted_input_file)
-=======
         logging.debug("Writing formatted FASTA file to " + args.formatted_input_file + "... ")
         formatted_fasta_files = write_new_fasta(formatted_fasta_dict, args.formatted_input_file)
         logging.debug("done.\n")
->>>>>>> 3d00dcb6
         ref_alignment_dimensions = get_alignment_dims(args, marker_build_dict)
 
         # STAGE 3: Run hmmsearch on the query sequences to search for marker homologs
